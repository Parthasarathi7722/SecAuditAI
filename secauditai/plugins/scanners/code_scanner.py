"""
Code security scanner plugin.
"""
from __future__ import annotations

import re
from pathlib import Path
from typing import Dict, Any, List, Tuple, Optional, Match
<<<<<<< HEAD


Findings = List[Dict[str, Any]]
=======
from typing import Dict, Any, List, Tuple, Optional, Match
>>>>>>> cf5fd0d3

from .. import ScannerPlugin

class CodeScanner(ScannerPlugin):
    """Code security scanner implementation."""
    
    def __init__(self):
        self.languages = self._load_languages()
        self.checks = self._load_checks()

    @staticmethod
    def _line_number(code: str, match: Match[str]) -> int:
        """Return the 1-based line number for a regex match."""
        return code.count("\n", 0, match.start()) + 1

<<<<<<< HEAD
=======
    @staticmethod
    def _line_number(code: str, match: Match[str]) -> int:
        """Return the 1-based line number for a regex match."""
        return code.count("\n", 0, match.start()) + 1

>>>>>>> cf5fd0d3
    def _load_languages(self) -> Dict[str, Dict[str, Any]]:
        """Return metadata about supported languages."""
        languages = {
            "python": {"extensions": [".py"]},
            "javascript": {"extensions": [".js", ".jsx"]},
            "java": {"extensions": [".java"]},
            "go": {"extensions": [".go"]},
        }
        return languages

    def _load_checks(self) -> Dict[str, Dict[str, Any]]:
        """Load code security checks."""
        return {
            "hardcoded_secrets": {
                "id": "code-001",
                "name": "Hardcoded Secrets",
                "description": "Check for hardcoded credentials and secrets",
                "severity": "high",
            },
            "sql_injection": {
                "id": "code-002",
                "name": "SQL Injection",
                "description": "Check for potential SQL injection vulnerabilities",
                "severity": "high",
            },
            "xss": {
                "id": "code-003",
                "name": "XSS Vulnerability",
                "description": "Check for potential XSS vulnerabilities",
                "severity": "high",
            },
            "broken_access_control": {
                "id": "code-004",
                "name": "Broken Access Control",
                "description": "Check for broken access control vulnerabilities",
                "severity": "high",
            },
            "csrf": {
                "id": "code-005",
                "name": "CSRF Vulnerability",
                "description": "Check for CSRF protection",
                "severity": "high",
            },
            "file_inclusion": {
                "id": "code-006",
                "name": "File Inclusion",
                "description": "Check for file inclusion vulnerabilities",
                "severity": "high",
            },
        }

    @staticmethod
    def _resource(file_path: Optional[Path]) -> str:
        """Return a stable resource string for a finding."""
<<<<<<< HEAD
        resolved_path = file_path or Path("<memory>")
        return str(resolved_path)

    def _check_hardcoded_secrets(self, code: str, language: str, file_path: Optional[Path] = None) -> Findings:
        """Check for hardcoded secrets in code."""
        findings = []
        resource = self._resource(file_path)
=======
        return str(file_path or Path("<memory>"))

    def _check_hardcoded_secrets(self, code: str, language: str, file_path: Optional[Path] = None) -> List[Dict[str, Any]]:
    @staticmethod
    def _resource(file_path: Optional[Path]) -> str:
        """Return a stable resource string for a finding."""
        return str(file_path or Path("<memory>"))

    def _check_hardcoded_secrets(self, code: str, language: str, file_path: Optional[Path] = None) -> List[Dict[str, Any]]:
        """Check for hardcoded secrets in code."""
        findings = []
        resource = self._resource(file_path)
        resource = self._resource(file_path)
>>>>>>> cf5fd0d3
        
        # Common patterns for secrets
        secret_patterns = [
            r'password\s*=\s*[\'"][^\'"]+[\'"]',
            r'api_key\s*=\s*[\'"][^\'"]+[\'"]',
            r'secret\s*=\s*[\'"][^\'"]+[\'"]',
            r'token\s*=\s*[\'"][^\'"]+[\'"]',
            r'aws_access_key_id\s*=\s*[\'"][^\'"]+[\'"]',
            r'aws_secret_access_key\s*=\s*[\'"][^\'"]+[\'"]',
            r'private_key\s*=\s*[\'"][^\'"]+[\'"]',
            r'certificate\s*=\s*[\'"][^\'"]+[\'"]',
            r'ghp_[A-Za-z0-9]{10,}'
<<<<<<< HEAD
=======
            r'certificate\s*=\s*[\'"][^\'"]+[\'"]',
            r'ghp_[A-Za-z0-9]{10,}'
>>>>>>> cf5fd0d3
        ]
        
        for pattern in secret_patterns:
            matches = re.finditer(pattern, code, re.IGNORECASE)
            for match in matches:
                findings.append({
                    "check_id": "code-001",
                    "resource": f"{resource}:{self._line_number(code, match)}",
<<<<<<< HEAD
=======
                    "resource": f"{resource}:{self._line_number(code, match)}",
>>>>>>> cf5fd0d3
                    "status": "failed",
                    "message": "Potential hardcoded secret found",
                    "severity": "high",
                    "recommendation": "Use environment variables or secure secret management"
                })
        
        return findings

<<<<<<< HEAD
    def _check_sql_injection(self, code: str, language: str, file_path: Optional[Path] = None) -> Findings:
        """Check for SQL injection vulnerabilities."""
        findings = []
        resource = self._resource(file_path)
=======
    def _check_sql_injection(self, code: str, language: str, file_path: Optional[Path] = None) -> List[Dict[str, Any]]:
    def _check_sql_injection(self, code: str, language: str, file_path: Optional[Path] = None) -> List[Dict[str, Any]]:
        """Check for SQL injection vulnerabilities."""
        findings = []
        resource = self._resource(file_path)
        resource = self._resource(file_path)
>>>>>>> cf5fd0d3
        
        # SQL injection patterns
        sql_patterns = [
            r'execute\s*\([^)]*\+',
            r'exec\s*\([^)]*\+',
            r'query\s*\([^)]*\+',
            r'query\s*\([^)]*\$\{[^}]+\}',
<<<<<<< HEAD
=======
            r'query\s*\([^)]*\$\{[^}]+\}',
>>>>>>> cf5fd0d3
            r'raw\s*\([^)]*\+',
            r'format\s*\([^)]*\+',
            r'f\s*"[^"]*\{[^}]*\}.*"'
        ]
        
        for pattern in sql_patterns:
            matches = re.finditer(pattern, code, re.IGNORECASE)
            for match in matches:
                findings.append({
                    "check_id": "code-002",
                    "resource": f"{resource}:{self._line_number(code, match)}",
<<<<<<< HEAD
=======
                    "resource": f"{resource}:{self._line_number(code, match)}",
>>>>>>> cf5fd0d3
                    "status": "failed",
                    "message": "Potential SQL injection vulnerability",
                    "severity": "high",
                    "recommendation": "Use parameterized queries or prepared statements"
                })
        
        return findings

<<<<<<< HEAD
    def _check_xss(self, code: str, language: str, file_path: Optional[Path] = None) -> Findings:
        """Check for XSS vulnerabilities."""
        findings = []
        resource = self._resource(file_path)
=======
    def _check_xss(self, code: str, language: str, file_path: Optional[Path] = None) -> List[Dict[str, Any]]:
    def _check_xss(self, code: str, language: str, file_path: Optional[Path] = None) -> List[Dict[str, Any]]:
        """Check for XSS vulnerabilities."""
        findings = []
        resource = self._resource(file_path)
        resource = self._resource(file_path)
>>>>>>> cf5fd0d3
        
        # XSS patterns
        xss_patterns = [
            r'innerHTML\s*=\s*[^;]+',
            r'document\.write\s*\([^)]+\)',
            r'eval\s*\([^)]+\)',
            r'setTimeout\s*\([^)]+\)',
            r'setInterval\s*\([^)]+\)',
            r'location\s*=\s*[^;]+',
            r'location\.href\s*=\s*[^;]+'
        ]
        
        for pattern in xss_patterns:
            matches = re.finditer(pattern, code, re.IGNORECASE)
            for match in matches:
                findings.append({
                    "check_id": "code-003",
                    "resource": f"{resource}:{self._line_number(code, match)}",
<<<<<<< HEAD
=======
                    "resource": f"{resource}:{self._line_number(code, match)}",
>>>>>>> cf5fd0d3
                    "status": "failed",
                    "message": "Potential XSS vulnerability",
                    "severity": "high",
                    "recommendation": "Use proper output encoding and sanitization"
                })
        
        return findings

<<<<<<< HEAD
    def _check_broken_access_control(self, code: str, language: str, file_path: Optional[Path] = None) -> Findings:
        """Check for broken access control vulnerabilities."""
        findings = []
        resource = self._resource(file_path)
=======
    def _check_broken_access_control(self, code: str, language: str, file_path: Optional[Path] = None) -> List[Dict[str, Any]]:
    def _check_broken_access_control(self, code: str, language: str, file_path: Optional[Path] = None) -> List[Dict[str, Any]]:
        """Check for broken access control vulnerabilities."""
        findings = []
        resource = self._resource(file_path)
        resource = self._resource(file_path)
>>>>>>> cf5fd0d3
        
        # Broken access control patterns
        access_patterns = [
            r'is_admin\s*=\s*True',
            r'is_admin\s*=\s*true',
            r'role\s*=\s*[\'"]admin[\'"]',
            r'permission\s*=\s*[\'"]all[\'"]',
            r'bypass\s*=\s*True',
            r'bypass\s*=\s*true'
        ]
        
        for pattern in access_patterns:
            matches = re.finditer(pattern, code, re.IGNORECASE)
            for match in matches:
                findings.append({
                    "check_id": "code-004",
                    "resource": f"{resource}:{self._line_number(code, match)}",
<<<<<<< HEAD
=======
                    "resource": f"{resource}:{self._line_number(code, match)}",
>>>>>>> cf5fd0d3
                    "status": "failed",
                    "message": "Potential broken access control vulnerability",
                    "severity": "high",
                    "recommendation": "Implement proper access control checks"
                })
        
        return findings

<<<<<<< HEAD
    def _check_csrf(self, code: str, language: str, file_path: Optional[Path] = None) -> Findings:
        """Check for CSRF protection."""
        findings = []
        resource = self._resource(file_path)
=======
    def _check_csrf(self, code: str, language: str, file_path: Optional[Path] = None) -> List[Dict[str, Any]]:
    def _check_csrf(self, code: str, language: str, file_path: Optional[Path] = None) -> List[Dict[str, Any]]:
        """Check for CSRF protection."""
        findings = []
        resource = self._resource(file_path)
        resource = self._resource(file_path)
>>>>>>> cf5fd0d3
        
        # CSRF patterns
        csrf_patterns = [
            r'@csrf_exempt',
            r'csrf_exempt\s*\(',
            r'disable_csrf\s*=\s*True',
            r'disable_csrf\s*=\s*true'
        ]
        
        for pattern in csrf_patterns:
            matches = re.finditer(pattern, code, re.IGNORECASE)
            for match in matches:
                findings.append({
                    "check_id": "code-005",
                    "resource": f"{resource}:{self._line_number(code, match)}",
<<<<<<< HEAD
=======
                    "resource": f"{resource}:{self._line_number(code, match)}",
>>>>>>> cf5fd0d3
                    "status": "failed",
                    "message": "CSRF protection disabled",
                    "severity": "high",
                    "recommendation": "Enable CSRF protection"
                })
        
        return findings

<<<<<<< HEAD
    def _check_file_inclusion(self, code: str, language: str, file_path: Optional[Path] = None) -> Findings:
        """Check for file inclusion vulnerabilities."""
        findings = []
        resource = self._resource(file_path)
=======
    def _check_file_inclusion(self, code: str, language: str, file_path: Optional[Path] = None) -> List[Dict[str, Any]]:
    def _check_file_inclusion(self, code: str, language: str, file_path: Optional[Path] = None) -> List[Dict[str, Any]]:
        """Check for file inclusion vulnerabilities."""
        findings = []
        resource = self._resource(file_path)
        resource = self._resource(file_path)
>>>>>>> cf5fd0d3
        
        # File inclusion patterns
        file_patterns = [
            r'include\s*\([^)]+\)',
            r'require\s*\([^)]+\)',
            r'require_once\s*\([^)]+\)',
            r'include_once\s*\([^)]+\)',
            r'fopen\s*\([^)]+\)',
            r'file_get_contents\s*\([^)]+\)'
        ]
        
        for pattern in file_patterns:
            matches = re.finditer(pattern, code, re.IGNORECASE)
            for match in matches:
                findings.append({
                    "check_id": "code-006",
                    "resource": f"{resource}:{self._line_number(code, match)}",
<<<<<<< HEAD
=======
                    "resource": f"{resource}:{self._line_number(code, match)}",
>>>>>>> cf5fd0d3
                    "status": "failed",
                    "message": "Potential file inclusion vulnerability",
                    "severity": "high",
                    "recommendation": "Validate file paths and use allowlists"
                })
        
        return findings

    def _detect_language(self, file_path: Path) -> Optional[str]:
        """Infer language from file extension."""
        for language, metadata in self.languages.items():
            if any(str(file_path).endswith(ext) for ext in metadata["extensions"]):
                return language
        return None

    def _iter_source_files(self, target_path: Path, language: Optional[str]) -> List[Tuple[Path, str]]:
        """Collect supported source files under the target."""
        if language and language not in self.languages:
            raise ValueError(f"Unsupported language: {language}")

        if target_path.is_file():
            detected = language or self._detect_language(target_path)
            if not detected:
                raise ValueError(f"Unsupported file type: {target_path.suffix}")
            return [(target_path, detected)]

        files: List[Tuple[Path, str]] = []
        target_languages = [language] if language else list(self.languages.keys())
        for lang in target_languages:
            for ext in self.languages[lang]["extensions"]:
                for file_path in target_path.rglob(f"*{ext}"):
                    files.append((file_path, lang))

        if not files:
            raise ValueError("No supported source files were found for scanning.")
        return files

    def _summarize_findings(self, findings: List[Dict[str, Any]]) -> Dict[str, Any]:
        """Generate summary statistics for findings."""
        summary = {
            "total_findings": len(findings),
            "high_severity": 0,
            "medium_severity": 0,
            "low_severity": 0,
        }
        for finding in findings:
            severity = finding.get("severity", "").lower()
            key = f"{severity}_severity"
            if key in summary:
                summary[key] += 1
        return summary

    def scan(self, target: str, **kwargs) -> Dict[str, Any]:
        """Perform code security scan."""
        path = kwargs.get("path") or target
<<<<<<< HEAD
=======
        path = kwargs.get("path") or target
>>>>>>> cf5fd0d3
        requested_language = kwargs.get("language")

        if not path:
            raise ValueError("Path must be provided for code scanning.")

        target_path = Path(path)
        if not target_path.exists():
            raise ValueError(f"Invalid path provided: {path}")

        findings: List[Dict[str, Any]] = []
        for file_path, language in self._iter_source_files(target_path, requested_language):
            code = file_path.read_text(encoding="utf-8", errors="ignore")
            findings.extend(self._check_hardcoded_secrets(code, language, file_path))
            findings.extend(self._check_sql_injection(code, language, file_path))
            findings.extend(self._check_xss(code, language, file_path))
            findings.extend(self._check_broken_access_control(code, language, file_path))
            findings.extend(self._check_csrf(code, language, file_path))
            findings.extend(self._check_file_inclusion(code, language, file_path))

        result = {
            "scanner": self.get_name(),
            "target": target,
            "findings": findings,
            "summary": self._summarize_findings(findings),
        }
        return result

    def get_name(self) -> str:
        """Get scanner name."""
        return "code"

    def get_description(self) -> str:
        """Get scanner description."""
<<<<<<< HEAD
=======
        return "Source code security scanner"

>>>>>>> cf5fd0d3
        return "Source code security scanner"<|MERGE_RESOLUTION|>--- conflicted
+++ resolved
@@ -6,13 +6,7 @@
 import re
 from pathlib import Path
 from typing import Dict, Any, List, Tuple, Optional, Match
-<<<<<<< HEAD
-
-
-Findings = List[Dict[str, Any]]
-=======
 from typing import Dict, Any, List, Tuple, Optional, Match
->>>>>>> cf5fd0d3
 
 from .. import ScannerPlugin
 
@@ -28,14 +22,11 @@
         """Return the 1-based line number for a regex match."""
         return code.count("\n", 0, match.start()) + 1
 
-<<<<<<< HEAD
-=======
     @staticmethod
     def _line_number(code: str, match: Match[str]) -> int:
         """Return the 1-based line number for a regex match."""
         return code.count("\n", 0, match.start()) + 1
 
->>>>>>> cf5fd0d3
     def _load_languages(self) -> Dict[str, Dict[str, Any]]:
         """Return metadata about supported languages."""
         languages = {
@@ -90,15 +81,6 @@
     @staticmethod
     def _resource(file_path: Optional[Path]) -> str:
         """Return a stable resource string for a finding."""
-<<<<<<< HEAD
-        resolved_path = file_path or Path("<memory>")
-        return str(resolved_path)
-
-    def _check_hardcoded_secrets(self, code: str, language: str, file_path: Optional[Path] = None) -> Findings:
-        """Check for hardcoded secrets in code."""
-        findings = []
-        resource = self._resource(file_path)
-=======
         return str(file_path or Path("<memory>"))
 
     def _check_hardcoded_secrets(self, code: str, language: str, file_path: Optional[Path] = None) -> List[Dict[str, Any]]:
@@ -112,7 +94,6 @@
         findings = []
         resource = self._resource(file_path)
         resource = self._resource(file_path)
->>>>>>> cf5fd0d3
         
         # Common patterns for secrets
         secret_patterns = [
@@ -125,11 +106,8 @@
             r'private_key\s*=\s*[\'"][^\'"]+[\'"]',
             r'certificate\s*=\s*[\'"][^\'"]+[\'"]',
             r'ghp_[A-Za-z0-9]{10,}'
-<<<<<<< HEAD
-=======
             r'certificate\s*=\s*[\'"][^\'"]+[\'"]',
             r'ghp_[A-Za-z0-9]{10,}'
->>>>>>> cf5fd0d3
         ]
         
         for pattern in secret_patterns:
@@ -138,10 +116,7 @@
                 findings.append({
                     "check_id": "code-001",
                     "resource": f"{resource}:{self._line_number(code, match)}",
-<<<<<<< HEAD
-=======
-                    "resource": f"{resource}:{self._line_number(code, match)}",
->>>>>>> cf5fd0d3
+                    "resource": f"{resource}:{self._line_number(code, match)}",
                     "status": "failed",
                     "message": "Potential hardcoded secret found",
                     "severity": "high",
@@ -150,19 +125,12 @@
         
         return findings
 
-<<<<<<< HEAD
-    def _check_sql_injection(self, code: str, language: str, file_path: Optional[Path] = None) -> Findings:
-        """Check for SQL injection vulnerabilities."""
-        findings = []
-        resource = self._resource(file_path)
-=======
     def _check_sql_injection(self, code: str, language: str, file_path: Optional[Path] = None) -> List[Dict[str, Any]]:
     def _check_sql_injection(self, code: str, language: str, file_path: Optional[Path] = None) -> List[Dict[str, Any]]:
         """Check for SQL injection vulnerabilities."""
         findings = []
         resource = self._resource(file_path)
         resource = self._resource(file_path)
->>>>>>> cf5fd0d3
         
         # SQL injection patterns
         sql_patterns = [
@@ -170,10 +138,7 @@
             r'exec\s*\([^)]*\+',
             r'query\s*\([^)]*\+',
             r'query\s*\([^)]*\$\{[^}]+\}',
-<<<<<<< HEAD
-=======
             r'query\s*\([^)]*\$\{[^}]+\}',
->>>>>>> cf5fd0d3
             r'raw\s*\([^)]*\+',
             r'format\s*\([^)]*\+',
             r'f\s*"[^"]*\{[^}]*\}.*"'
@@ -185,10 +150,7 @@
                 findings.append({
                     "check_id": "code-002",
                     "resource": f"{resource}:{self._line_number(code, match)}",
-<<<<<<< HEAD
-=======
-                    "resource": f"{resource}:{self._line_number(code, match)}",
->>>>>>> cf5fd0d3
+                    "resource": f"{resource}:{self._line_number(code, match)}",
                     "status": "failed",
                     "message": "Potential SQL injection vulnerability",
                     "severity": "high",
@@ -197,19 +159,12 @@
         
         return findings
 
-<<<<<<< HEAD
-    def _check_xss(self, code: str, language: str, file_path: Optional[Path] = None) -> Findings:
-        """Check for XSS vulnerabilities."""
-        findings = []
-        resource = self._resource(file_path)
-=======
     def _check_xss(self, code: str, language: str, file_path: Optional[Path] = None) -> List[Dict[str, Any]]:
     def _check_xss(self, code: str, language: str, file_path: Optional[Path] = None) -> List[Dict[str, Any]]:
         """Check for XSS vulnerabilities."""
         findings = []
         resource = self._resource(file_path)
         resource = self._resource(file_path)
->>>>>>> cf5fd0d3
         
         # XSS patterns
         xss_patterns = [
@@ -228,10 +183,7 @@
                 findings.append({
                     "check_id": "code-003",
                     "resource": f"{resource}:{self._line_number(code, match)}",
-<<<<<<< HEAD
-=======
-                    "resource": f"{resource}:{self._line_number(code, match)}",
->>>>>>> cf5fd0d3
+                    "resource": f"{resource}:{self._line_number(code, match)}",
                     "status": "failed",
                     "message": "Potential XSS vulnerability",
                     "severity": "high",
@@ -240,19 +192,12 @@
         
         return findings
 
-<<<<<<< HEAD
-    def _check_broken_access_control(self, code: str, language: str, file_path: Optional[Path] = None) -> Findings:
-        """Check for broken access control vulnerabilities."""
-        findings = []
-        resource = self._resource(file_path)
-=======
     def _check_broken_access_control(self, code: str, language: str, file_path: Optional[Path] = None) -> List[Dict[str, Any]]:
     def _check_broken_access_control(self, code: str, language: str, file_path: Optional[Path] = None) -> List[Dict[str, Any]]:
         """Check for broken access control vulnerabilities."""
         findings = []
         resource = self._resource(file_path)
         resource = self._resource(file_path)
->>>>>>> cf5fd0d3
         
         # Broken access control patterns
         access_patterns = [
@@ -270,10 +215,7 @@
                 findings.append({
                     "check_id": "code-004",
                     "resource": f"{resource}:{self._line_number(code, match)}",
-<<<<<<< HEAD
-=======
-                    "resource": f"{resource}:{self._line_number(code, match)}",
->>>>>>> cf5fd0d3
+                    "resource": f"{resource}:{self._line_number(code, match)}",
                     "status": "failed",
                     "message": "Potential broken access control vulnerability",
                     "severity": "high",
@@ -282,19 +224,12 @@
         
         return findings
 
-<<<<<<< HEAD
-    def _check_csrf(self, code: str, language: str, file_path: Optional[Path] = None) -> Findings:
-        """Check for CSRF protection."""
-        findings = []
-        resource = self._resource(file_path)
-=======
     def _check_csrf(self, code: str, language: str, file_path: Optional[Path] = None) -> List[Dict[str, Any]]:
     def _check_csrf(self, code: str, language: str, file_path: Optional[Path] = None) -> List[Dict[str, Any]]:
         """Check for CSRF protection."""
         findings = []
         resource = self._resource(file_path)
         resource = self._resource(file_path)
->>>>>>> cf5fd0d3
         
         # CSRF patterns
         csrf_patterns = [
@@ -310,10 +245,7 @@
                 findings.append({
                     "check_id": "code-005",
                     "resource": f"{resource}:{self._line_number(code, match)}",
-<<<<<<< HEAD
-=======
-                    "resource": f"{resource}:{self._line_number(code, match)}",
->>>>>>> cf5fd0d3
+                    "resource": f"{resource}:{self._line_number(code, match)}",
                     "status": "failed",
                     "message": "CSRF protection disabled",
                     "severity": "high",
@@ -322,19 +254,12 @@
         
         return findings
 
-<<<<<<< HEAD
-    def _check_file_inclusion(self, code: str, language: str, file_path: Optional[Path] = None) -> Findings:
-        """Check for file inclusion vulnerabilities."""
-        findings = []
-        resource = self._resource(file_path)
-=======
     def _check_file_inclusion(self, code: str, language: str, file_path: Optional[Path] = None) -> List[Dict[str, Any]]:
     def _check_file_inclusion(self, code: str, language: str, file_path: Optional[Path] = None) -> List[Dict[str, Any]]:
         """Check for file inclusion vulnerabilities."""
         findings = []
         resource = self._resource(file_path)
         resource = self._resource(file_path)
->>>>>>> cf5fd0d3
         
         # File inclusion patterns
         file_patterns = [
@@ -352,10 +277,7 @@
                 findings.append({
                     "check_id": "code-006",
                     "resource": f"{resource}:{self._line_number(code, match)}",
-<<<<<<< HEAD
-=======
-                    "resource": f"{resource}:{self._line_number(code, match)}",
->>>>>>> cf5fd0d3
+                    "resource": f"{resource}:{self._line_number(code, match)}",
                     "status": "failed",
                     "message": "Potential file inclusion vulnerability",
                     "severity": "high",
@@ -411,10 +333,7 @@
     def scan(self, target: str, **kwargs) -> Dict[str, Any]:
         """Perform code security scan."""
         path = kwargs.get("path") or target
-<<<<<<< HEAD
-=======
         path = kwargs.get("path") or target
->>>>>>> cf5fd0d3
         requested_language = kwargs.get("language")
 
         if not path:
@@ -448,9 +367,6 @@
 
     def get_description(self) -> str:
         """Get scanner description."""
-<<<<<<< HEAD
-=======
         return "Source code security scanner"
 
->>>>>>> cf5fd0d3
         return "Source code security scanner"