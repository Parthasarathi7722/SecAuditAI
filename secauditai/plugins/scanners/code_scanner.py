"""
Code security scanner plugin.
"""
from __future__ import annotations

import re
from pathlib import Path
from typing import Dict, Any, List, Tuple, Optional, Match
<<<<<<< HEAD
=======
from typing import Dict, Any, List, Tuple, Optional, Match
>>>>>>> 0838fa4e

from .. import ScannerPlugin

Findings = List[Dict[str, Any]]

class CodeScanner(ScannerPlugin):
    """Code security scanner implementation."""
    
    def __init__(self):
        self.languages = self._load_languages()
        self.checks = self._load_checks()

    @staticmethod
    def _line_number(code: str, match: Match[str]) -> int:
        """Return the 1-based line number for a regex match."""
        return code.count("\n", 0, match.start()) + 1

<<<<<<< HEAD
=======
    @staticmethod
    def _line_number(code: str, match: Match[str]) -> int:
        """Return the 1-based line number for a regex match."""
        return code.count("\n", 0, match.start()) + 1

>>>>>>> 0838fa4e
    def _load_languages(self) -> Dict[str, Dict[str, Any]]:
        """Return metadata about supported languages."""
        languages = {
            "python": {"extensions": [".py"]},
            "javascript": {"extensions": [".js", ".jsx"]},
            "java": {"extensions": [".java"]},
            "go": {"extensions": [".go"]},
        }
        return languages

    def _load_checks(self) -> Dict[str, Dict[str, Any]]:
        """Load code security checks."""
        return {
            "hardcoded_secrets": {
                "id": "code-001",
                "name": "Hardcoded Secrets",
                "description": "Check for hardcoded credentials and secrets",
                "severity": "high",
            },
            "sql_injection": {
                "id": "code-002",
                "name": "SQL Injection",
                "description": "Check for potential SQL injection vulnerabilities",
                "severity": "high",
            },
            "xss": {
                "id": "code-003",
                "name": "XSS Vulnerability",
                "description": "Check for potential XSS vulnerabilities",
                "severity": "high",
            },
            "broken_access_control": {
                "id": "code-004",
                "name": "Broken Access Control",
                "description": "Check for broken access control vulnerabilities",
                "severity": "high",
            },
            "csrf": {
                "id": "code-005",
                "name": "CSRF Vulnerability",
                "description": "Check for CSRF protection",
                "severity": "high",
            },
            "file_inclusion": {
                "id": "code-006",
                "name": "File Inclusion",
                "description": "Check for file inclusion vulnerabilities",
                "severity": "high",
            },
        }

    @staticmethod
    def _resource(file_path: Optional[Path]) -> str:
        """Return a stable resource string for a finding."""
<<<<<<< HEAD
        resolved_path = file_path or Path("<memory>")
        return str(resolved_path)

    def _check_hardcoded_secrets(self, code: str, language: str, file_path: Optional[Path] = None) -> Findings:
        """Check for hardcoded secrets in code."""
        findings = []
        resource = self._resource(file_path)
=======
        return str(file_path or Path("<memory>"))

    def _check_hardcoded_secrets(self, code: str, language: str, file_path: Optional[Path] = None) -> List[Dict[str, Any]]:
    @staticmethod
    def _resource(file_path: Optional[Path]) -> str:
        """Return a stable resource string for a finding."""
        return str(file_path or Path("<memory>"))

    def _check_hardcoded_secrets(self, code: str, language: str, file_path: Optional[Path] = None) -> List[Dict[str, Any]]:
        """Check for hardcoded secrets in code."""
        findings = []
        resource = self._resource(file_path)
        resource = self._resource(file_path)
>>>>>>> 0838fa4e
        
        # Common patterns for secrets
        secret_patterns = [
            r'password\s*=\s*[\'"][^\'"]+[\'"]',
            r'api_key\s*=\s*[\'"][^\'"]+[\'"]',
            r'secret\s*=\s*[\'"][^\'"]+[\'"]',
            r'token\s*=\s*[\'"][^\'"]+[\'"]',
            r'aws_access_key_id\s*=\s*[\'"][^\'"]+[\'"]',
            r'aws_secret_access_key\s*=\s*[\'"][^\'"]+[\'"]',
            r'private_key\s*=\s*[\'"][^\'"]+[\'"]',
            r'certificate\s*=\s*[\'"][^\'"]+[\'"]',
            r'ghp_[A-Za-z0-9]{10,}'
<<<<<<< HEAD
=======
            r'certificate\s*=\s*[\'"][^\'"]+[\'"]',
            r'ghp_[A-Za-z0-9]{10,}'
>>>>>>> 0838fa4e
        ]
        
        for pattern in secret_patterns:
            matches = re.finditer(pattern, code, re.IGNORECASE)
            for match in matches:
                findings.append({
                    "check_id": "code-001",
                    "resource": f"{resource}:{self._line_number(code, match)}",
<<<<<<< HEAD
=======
                    "resource": f"{resource}:{self._line_number(code, match)}",
>>>>>>> 0838fa4e
                    "status": "failed",
                    "message": "Potential hardcoded secret found",
                    "severity": "high",
                    "recommendation": "Use environment variables or secure secret management"
                })
        
        return findings

<<<<<<< HEAD
    def _check_sql_injection(self, code: str, language: str, file_path: Optional[Path] = None) -> Findings:
        """Check for SQL injection vulnerabilities."""
        findings = []
        resource = self._resource(file_path)
=======
    def _check_sql_injection(self, code: str, language: str, file_path: Optional[Path] = None) -> List[Dict[str, Any]]:
    def _check_sql_injection(self, code: str, language: str, file_path: Optional[Path] = None) -> List[Dict[str, Any]]:
        """Check for SQL injection vulnerabilities."""
        findings = []
        resource = self._resource(file_path)
        resource = self._resource(file_path)
>>>>>>> 0838fa4e
        
        # SQL injection patterns
        sql_patterns = [
            r'execute\s*\([^)]*\+',
            r'exec\s*\([^)]*\+',
            r'query\s*\([^)]*\+',
            r'query\s*\([^)]*\$\{[^}]+\}',
<<<<<<< HEAD
=======
            r'query\s*\([^)]*\$\{[^}]+\}',
>>>>>>> 0838fa4e
            r'raw\s*\([^)]*\+',
            r'format\s*\([^)]*\+',
            r'f\s*"[^"]*\{[^}]*\}.*"'
        ]
        
        for pattern in sql_patterns:
            matches = re.finditer(pattern, code, re.IGNORECASE)
            for match in matches:
                findings.append({
                    "check_id": "code-002",
                    "resource": f"{resource}:{self._line_number(code, match)}",
<<<<<<< HEAD
=======
                    "resource": f"{resource}:{self._line_number(code, match)}",
>>>>>>> 0838fa4e
                    "status": "failed",
                    "message": "Potential SQL injection vulnerability",
                    "severity": "high",
                    "recommendation": "Use parameterized queries or prepared statements"
                })
        
        return findings

<<<<<<< HEAD
    def _check_xss(self, code: str, language: str, file_path: Optional[Path] = None) -> Findings:
        """Check for XSS vulnerabilities."""
        findings = []
        resource = self._resource(file_path)
=======
    def _check_xss(self, code: str, language: str, file_path: Optional[Path] = None) -> List[Dict[str, Any]]:
    def _check_xss(self, code: str, language: str, file_path: Optional[Path] = None) -> List[Dict[str, Any]]:
        """Check for XSS vulnerabilities."""
        findings = []
        resource = self._resource(file_path)
        resource = self._resource(file_path)
>>>>>>> 0838fa4e
        
        # XSS patterns
        xss_patterns = [
            r'innerHTML\s*=\s*[^;]+',
            r'document\.write\s*\([^)]+\)',
            r'eval\s*\([^)]+\)',
            r'setTimeout\s*\([^)]+\)',
            r'setInterval\s*\([^)]+\)',
            r'location\s*=\s*[^;]+',
            r'location\.href\s*=\s*[^;]+'
        ]
        
        for pattern in xss_patterns:
            matches = re.finditer(pattern, code, re.IGNORECASE)
            for match in matches:
                findings.append({
                    "check_id": "code-003",
                    "resource": f"{resource}:{self._line_number(code, match)}",
<<<<<<< HEAD
=======
                    "resource": f"{resource}:{self._line_number(code, match)}",
>>>>>>> 0838fa4e
                    "status": "failed",
                    "message": "Potential XSS vulnerability",
                    "severity": "high",
                    "recommendation": "Use proper output encoding and sanitization"
                })
        
        return findings

<<<<<<< HEAD
    def _check_broken_access_control(self, code: str, language: str, file_path: Optional[Path] = None) -> Findings:
        """Check for broken access control vulnerabilities."""
        findings = []
        resource = self._resource(file_path)
=======
    def _check_broken_access_control(self, code: str, language: str, file_path: Optional[Path] = None) -> List[Dict[str, Any]]:
    def _check_broken_access_control(self, code: str, language: str, file_path: Optional[Path] = None) -> List[Dict[str, Any]]:
        """Check for broken access control vulnerabilities."""
        findings = []
        resource = self._resource(file_path)
        resource = self._resource(file_path)
>>>>>>> 0838fa4e
        
        # Broken access control patterns
        access_patterns = [
            r'is_admin\s*=\s*True',
            r'is_admin\s*=\s*true',
            r'role\s*=\s*[\'"]admin[\'"]',
            r'permission\s*=\s*[\'"]all[\'"]',
            r'bypass\s*=\s*True',
            r'bypass\s*=\s*true'
        ]
        
        for pattern in access_patterns:
            matches = re.finditer(pattern, code, re.IGNORECASE)
            for match in matches:
                findings.append({
                    "check_id": "code-004",
                    "resource": f"{resource}:{self._line_number(code, match)}",
<<<<<<< HEAD
=======
                    "resource": f"{resource}:{self._line_number(code, match)}",
>>>>>>> 0838fa4e
                    "status": "failed",
                    "message": "Potential broken access control vulnerability",
                    "severity": "high",
                    "recommendation": "Implement proper access control checks"
                })
        
        return findings

<<<<<<< HEAD
    def _check_csrf(self, code: str, language: str, file_path: Optional[Path] = None) -> Findings:
        """Check for CSRF protection."""
        findings = []
        resource = self._resource(file_path)
=======
    def _check_csrf(self, code: str, language: str, file_path: Optional[Path] = None) -> List[Dict[str, Any]]:
    def _check_csrf(self, code: str, language: str, file_path: Optional[Path] = None) -> List[Dict[str, Any]]:
        """Check for CSRF protection."""
        findings = []
        resource = self._resource(file_path)
        resource = self._resource(file_path)
>>>>>>> 0838fa4e
        
        # CSRF patterns
        csrf_patterns = [
            r'@csrf_exempt',
            r'csrf_exempt\s*\(',
            r'disable_csrf\s*=\s*True',
            r'disable_csrf\s*=\s*true'
        ]
        
        for pattern in csrf_patterns:
            matches = re.finditer(pattern, code, re.IGNORECASE)
            for match in matches:
                findings.append({
                    "check_id": "code-005",
                    "resource": f"{resource}:{self._line_number(code, match)}",
<<<<<<< HEAD
=======
                    "resource": f"{resource}:{self._line_number(code, match)}",
>>>>>>> 0838fa4e
                    "status": "failed",
                    "message": "CSRF protection disabled",
                    "severity": "high",
                    "recommendation": "Enable CSRF protection"
                })
        
        return findings

<<<<<<< HEAD
    def _check_file_inclusion(self, code: str, language: str, file_path: Optional[Path] = None) -> Findings:
        """Check for file inclusion vulnerabilities."""
        findings = []
        resource = self._resource(file_path)
=======
    def _check_file_inclusion(self, code: str, language: str, file_path: Optional[Path] = None) -> List[Dict[str, Any]]:
    def _check_file_inclusion(self, code: str, language: str, file_path: Optional[Path] = None) -> List[Dict[str, Any]]:
        """Check for file inclusion vulnerabilities."""
        findings = []
        resource = self._resource(file_path)
        resource = self._resource(file_path)
>>>>>>> 0838fa4e
        
        # File inclusion patterns
        file_patterns = [
            r'include\s*\([^)]+\)',
            r'require\s*\([^)]+\)',
            r'require_once\s*\([^)]+\)',
            r'include_once\s*\([^)]+\)',
            r'fopen\s*\([^)]+\)',
            r'file_get_contents\s*\([^)]+\)'
        ]
        
        for pattern in file_patterns:
            matches = re.finditer(pattern, code, re.IGNORECASE)
            for match in matches:
                findings.append({
                    "check_id": "code-006",
                    "resource": f"{resource}:{self._line_number(code, match)}",
<<<<<<< HEAD
=======
                    "resource": f"{resource}:{self._line_number(code, match)}",
>>>>>>> 0838fa4e
                    "status": "failed",
                    "message": "Potential file inclusion vulnerability",
                    "severity": "high",
                    "recommendation": "Validate file paths and use allowlists"
                })
        
        return findings

    def _detect_language(self, file_path: Path) -> Optional[str]:
        """Infer language from file extension."""
        for language, metadata in self.languages.items():
            if any(str(file_path).endswith(ext) for ext in metadata["extensions"]):
                return language
        return None

    def _iter_source_files(self, target_path: Path, language: Optional[str]) -> List[Tuple[Path, str]]:
        """Collect supported source files under the target."""
        if language and language not in self.languages:
            raise ValueError(f"Unsupported language: {language}")

        if target_path.is_file():
            detected = language or self._detect_language(target_path)
            if not detected:
                raise ValueError(f"Unsupported file type: {target_path.suffix}")
            return [(target_path, detected)]

        files: List[Tuple[Path, str]] = []
        target_languages = [language] if language else list(self.languages.keys())
        for lang in target_languages:
            for ext in self.languages[lang]["extensions"]:
                for file_path in target_path.rglob(f"*{ext}"):
                    files.append((file_path, lang))

        if not files:
            raise ValueError("No supported source files were found for scanning.")
        return files

    def _summarize_findings(self, findings: List[Dict[str, Any]]) -> Dict[str, Any]:
        """Generate summary statistics for findings."""
        summary = {
            "total_findings": len(findings),
            "high_severity": 0,
            "medium_severity": 0,
            "low_severity": 0,
        }
        for finding in findings:
            severity = finding.get("severity", "").lower()
            key = f"{severity}_severity"
            if key in summary:
                summary[key] += 1
        return summary

    def scan(self, target: str, **kwargs) -> Dict[str, Any]:
        """Perform code security scan."""
        path = kwargs.get("path") or target
<<<<<<< HEAD
=======
        path = kwargs.get("path") or target
>>>>>>> 0838fa4e
        requested_language = kwargs.get("language")

        if not path:
            raise ValueError("Path must be provided for code scanning.")

        target_path = Path(path)
        if not target_path.exists():
            raise ValueError(f"Invalid path provided: {path}")

        findings: List[Dict[str, Any]] = []
        for file_path, language in self._iter_source_files(target_path, requested_language):
            code = file_path.read_text(encoding="utf-8", errors="ignore")
            findings.extend(self._check_hardcoded_secrets(code, language, file_path))
            findings.extend(self._check_sql_injection(code, language, file_path))
            findings.extend(self._check_xss(code, language, file_path))
            findings.extend(self._check_broken_access_control(code, language, file_path))
            findings.extend(self._check_csrf(code, language, file_path))
            findings.extend(self._check_file_inclusion(code, language, file_path))

        result = {
            "scanner": self.get_name(),
            "target": target,
            "findings": findings,
            "summary": self._summarize_findings(findings),
        }
        return result

    def get_name(self) -> str:
        """Get scanner name."""
        return "code"

    def get_description(self) -> str:
        """Get scanner description."""
<<<<<<< HEAD
=======
        return "Source code security scanner"

>>>>>>> 0838fa4e
        return "Source code security scanner"<|MERGE_RESOLUTION|>--- conflicted
+++ resolved
@@ -6,10 +6,7 @@
 import re
 from pathlib import Path
 from typing import Dict, Any, List, Tuple, Optional, Match
-<<<<<<< HEAD
-=======
 from typing import Dict, Any, List, Tuple, Optional, Match
->>>>>>> 0838fa4e
 
 from .. import ScannerPlugin
 
@@ -27,14 +24,11 @@
         """Return the 1-based line number for a regex match."""
         return code.count("\n", 0, match.start()) + 1
 
-<<<<<<< HEAD
-=======
     @staticmethod
     def _line_number(code: str, match: Match[str]) -> int:
         """Return the 1-based line number for a regex match."""
         return code.count("\n", 0, match.start()) + 1
 
->>>>>>> 0838fa4e
     def _load_languages(self) -> Dict[str, Dict[str, Any]]:
         """Return metadata about supported languages."""
         languages = {
@@ -89,15 +83,6 @@
     @staticmethod
     def _resource(file_path: Optional[Path]) -> str:
         """Return a stable resource string for a finding."""
-<<<<<<< HEAD
-        resolved_path = file_path or Path("<memory>")
-        return str(resolved_path)
-
-    def _check_hardcoded_secrets(self, code: str, language: str, file_path: Optional[Path] = None) -> Findings:
-        """Check for hardcoded secrets in code."""
-        findings = []
-        resource = self._resource(file_path)
-=======
         return str(file_path or Path("<memory>"))
 
     def _check_hardcoded_secrets(self, code: str, language: str, file_path: Optional[Path] = None) -> List[Dict[str, Any]]:
@@ -111,7 +96,6 @@
         findings = []
         resource = self._resource(file_path)
         resource = self._resource(file_path)
->>>>>>> 0838fa4e
         
         # Common patterns for secrets
         secret_patterns = [
@@ -124,11 +108,8 @@
             r'private_key\s*=\s*[\'"][^\'"]+[\'"]',
             r'certificate\s*=\s*[\'"][^\'"]+[\'"]',
             r'ghp_[A-Za-z0-9]{10,}'
-<<<<<<< HEAD
-=======
             r'certificate\s*=\s*[\'"][^\'"]+[\'"]',
             r'ghp_[A-Za-z0-9]{10,}'
->>>>>>> 0838fa4e
         ]
         
         for pattern in secret_patterns:
@@ -137,10 +118,7 @@
                 findings.append({
                     "check_id": "code-001",
                     "resource": f"{resource}:{self._line_number(code, match)}",
-<<<<<<< HEAD
-=======
-                    "resource": f"{resource}:{self._line_number(code, match)}",
->>>>>>> 0838fa4e
+                    "resource": f"{resource}:{self._line_number(code, match)}",
                     "status": "failed",
                     "message": "Potential hardcoded secret found",
                     "severity": "high",
@@ -149,19 +127,12 @@
         
         return findings
 
-<<<<<<< HEAD
-    def _check_sql_injection(self, code: str, language: str, file_path: Optional[Path] = None) -> Findings:
-        """Check for SQL injection vulnerabilities."""
-        findings = []
-        resource = self._resource(file_path)
-=======
     def _check_sql_injection(self, code: str, language: str, file_path: Optional[Path] = None) -> List[Dict[str, Any]]:
     def _check_sql_injection(self, code: str, language: str, file_path: Optional[Path] = None) -> List[Dict[str, Any]]:
         """Check for SQL injection vulnerabilities."""
         findings = []
         resource = self._resource(file_path)
         resource = self._resource(file_path)
->>>>>>> 0838fa4e
         
         # SQL injection patterns
         sql_patterns = [
@@ -169,10 +140,7 @@
             r'exec\s*\([^)]*\+',
             r'query\s*\([^)]*\+',
             r'query\s*\([^)]*\$\{[^}]+\}',
-<<<<<<< HEAD
-=======
             r'query\s*\([^)]*\$\{[^}]+\}',
->>>>>>> 0838fa4e
             r'raw\s*\([^)]*\+',
             r'format\s*\([^)]*\+',
             r'f\s*"[^"]*\{[^}]*\}.*"'
@@ -184,10 +152,7 @@
                 findings.append({
                     "check_id": "code-002",
                     "resource": f"{resource}:{self._line_number(code, match)}",
-<<<<<<< HEAD
-=======
-                    "resource": f"{resource}:{self._line_number(code, match)}",
->>>>>>> 0838fa4e
+                    "resource": f"{resource}:{self._line_number(code, match)}",
                     "status": "failed",
                     "message": "Potential SQL injection vulnerability",
                     "severity": "high",
@@ -196,19 +161,12 @@
         
         return findings
 
-<<<<<<< HEAD
-    def _check_xss(self, code: str, language: str, file_path: Optional[Path] = None) -> Findings:
-        """Check for XSS vulnerabilities."""
-        findings = []
-        resource = self._resource(file_path)
-=======
     def _check_xss(self, code: str, language: str, file_path: Optional[Path] = None) -> List[Dict[str, Any]]:
     def _check_xss(self, code: str, language: str, file_path: Optional[Path] = None) -> List[Dict[str, Any]]:
         """Check for XSS vulnerabilities."""
         findings = []
         resource = self._resource(file_path)
         resource = self._resource(file_path)
->>>>>>> 0838fa4e
         
         # XSS patterns
         xss_patterns = [
@@ -227,10 +185,7 @@
                 findings.append({
                     "check_id": "code-003",
                     "resource": f"{resource}:{self._line_number(code, match)}",
-<<<<<<< HEAD
-=======
-                    "resource": f"{resource}:{self._line_number(code, match)}",
->>>>>>> 0838fa4e
+                    "resource": f"{resource}:{self._line_number(code, match)}",
                     "status": "failed",
                     "message": "Potential XSS vulnerability",
                     "severity": "high",
@@ -239,19 +194,12 @@
         
         return findings
 
-<<<<<<< HEAD
-    def _check_broken_access_control(self, code: str, language: str, file_path: Optional[Path] = None) -> Findings:
-        """Check for broken access control vulnerabilities."""
-        findings = []
-        resource = self._resource(file_path)
-=======
     def _check_broken_access_control(self, code: str, language: str, file_path: Optional[Path] = None) -> List[Dict[str, Any]]:
     def _check_broken_access_control(self, code: str, language: str, file_path: Optional[Path] = None) -> List[Dict[str, Any]]:
         """Check for broken access control vulnerabilities."""
         findings = []
         resource = self._resource(file_path)
         resource = self._resource(file_path)
->>>>>>> 0838fa4e
         
         # Broken access control patterns
         access_patterns = [
@@ -269,10 +217,7 @@
                 findings.append({
                     "check_id": "code-004",
                     "resource": f"{resource}:{self._line_number(code, match)}",
-<<<<<<< HEAD
-=======
-                    "resource": f"{resource}:{self._line_number(code, match)}",
->>>>>>> 0838fa4e
+                    "resource": f"{resource}:{self._line_number(code, match)}",
                     "status": "failed",
                     "message": "Potential broken access control vulnerability",
                     "severity": "high",
@@ -281,19 +226,12 @@
         
         return findings
 
-<<<<<<< HEAD
-    def _check_csrf(self, code: str, language: str, file_path: Optional[Path] = None) -> Findings:
-        """Check for CSRF protection."""
-        findings = []
-        resource = self._resource(file_path)
-=======
     def _check_csrf(self, code: str, language: str, file_path: Optional[Path] = None) -> List[Dict[str, Any]]:
     def _check_csrf(self, code: str, language: str, file_path: Optional[Path] = None) -> List[Dict[str, Any]]:
         """Check for CSRF protection."""
         findings = []
         resource = self._resource(file_path)
         resource = self._resource(file_path)
->>>>>>> 0838fa4e
         
         # CSRF patterns
         csrf_patterns = [
@@ -309,10 +247,7 @@
                 findings.append({
                     "check_id": "code-005",
                     "resource": f"{resource}:{self._line_number(code, match)}",
-<<<<<<< HEAD
-=======
-                    "resource": f"{resource}:{self._line_number(code, match)}",
->>>>>>> 0838fa4e
+                    "resource": f"{resource}:{self._line_number(code, match)}",
                     "status": "failed",
                     "message": "CSRF protection disabled",
                     "severity": "high",
@@ -321,19 +256,12 @@
         
         return findings
 
-<<<<<<< HEAD
-    def _check_file_inclusion(self, code: str, language: str, file_path: Optional[Path] = None) -> Findings:
-        """Check for file inclusion vulnerabilities."""
-        findings = []
-        resource = self._resource(file_path)
-=======
     def _check_file_inclusion(self, code: str, language: str, file_path: Optional[Path] = None) -> List[Dict[str, Any]]:
     def _check_file_inclusion(self, code: str, language: str, file_path: Optional[Path] = None) -> List[Dict[str, Any]]:
         """Check for file inclusion vulnerabilities."""
         findings = []
         resource = self._resource(file_path)
         resource = self._resource(file_path)
->>>>>>> 0838fa4e
         
         # File inclusion patterns
         file_patterns = [
@@ -351,10 +279,7 @@
                 findings.append({
                     "check_id": "code-006",
                     "resource": f"{resource}:{self._line_number(code, match)}",
-<<<<<<< HEAD
-=======
-                    "resource": f"{resource}:{self._line_number(code, match)}",
->>>>>>> 0838fa4e
+                    "resource": f"{resource}:{self._line_number(code, match)}",
                     "status": "failed",
                     "message": "Potential file inclusion vulnerability",
                     "severity": "high",
@@ -410,10 +335,7 @@
     def scan(self, target: str, **kwargs) -> Dict[str, Any]:
         """Perform code security scan."""
         path = kwargs.get("path") or target
-<<<<<<< HEAD
-=======
         path = kwargs.get("path") or target
->>>>>>> 0838fa4e
         requested_language = kwargs.get("language")
 
         if not path:
@@ -447,9 +369,6 @@
 
     def get_description(self) -> str:
         """Get scanner description."""
-<<<<<<< HEAD
-=======
         return "Source code security scanner"
 
->>>>>>> 0838fa4e
         return "Source code security scanner"