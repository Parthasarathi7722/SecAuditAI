"""
Code security scanner plugin.
"""
from __future__ import annotations

import re
from pathlib import Path
from typing import Dict, Any, List, Tuple, Optional, Match
<<<<<<< HEAD
=======
from typing import Dict, Any, List, Tuple, Optional, Match
>>>>>>> 9a7507bb

from .. import ScannerPlugin

class CodeScanner(ScannerPlugin):
    """Code security scanner implementation."""
    
    def __init__(self):
        self.languages = self._load_languages()
        self.checks = self._load_checks()

    @staticmethod
    def _line_number(code: str, match: Match[str]) -> int:
        """Return the 1-based line number for a regex match."""
        return code.count("\n", 0, match.start()) + 1

<<<<<<< HEAD
=======
    @staticmethod
    def _line_number(code: str, match: Match[str]) -> int:
        """Return the 1-based line number for a regex match."""
        return code.count("\n", 0, match.start()) + 1

>>>>>>> 9a7507bb
    def _load_languages(self) -> Dict[str, Dict[str, Any]]:
        """Return metadata about supported languages."""
        languages = {
            "python": {"extensions": [".py"]},
            "javascript": {"extensions": [".js", ".jsx"]},
            "java": {"extensions": [".java"]},
            "go": {"extensions": [".go"]},
        }
        return languages

    def _load_checks(self) -> Dict[str, Dict[str, Any]]:
        """Load code security checks."""
        return {
            "hardcoded_secrets": {
                "id": "code-001",
                "name": "Hardcoded Secrets",
                "description": "Check for hardcoded credentials and secrets",
                "severity": "high",
            },
            "sql_injection": {
                "id": "code-002",
                "name": "SQL Injection",
                "description": "Check for potential SQL injection vulnerabilities",
                "severity": "high",
            },
            "xss": {
                "id": "code-003",
                "name": "XSS Vulnerability",
                "description": "Check for potential XSS vulnerabilities",
                "severity": "high",
            },
            "broken_access_control": {
                "id": "code-004",
                "name": "Broken Access Control",
                "description": "Check for broken access control vulnerabilities",
                "severity": "high",
            },
            "csrf": {
                "id": "code-005",
                "name": "CSRF Vulnerability",
                "description": "Check for CSRF protection",
                "severity": "high",
            },
            "file_inclusion": {
                "id": "code-006",
                "name": "File Inclusion",
                "description": "Check for file inclusion vulnerabilities",
                "severity": "high",
            },
        }

    @staticmethod
    def _resource(file_path: Optional[Path]) -> str:
        """Return a stable resource string for a finding."""
<<<<<<< HEAD
        resolved_path = file_path or Path("<memory>")
        return str(resolved_path)
=======
        return str(file_path or Path("<memory>"))

    def _check_hardcoded_secrets(self, code: str, language: str, file_path: Optional[Path] = None) -> List[Dict[str, Any]]:
    @staticmethod
    def _resource(file_path: Optional[Path]) -> str:
        """Return a stable resource string for a finding."""
        return str(file_path or Path("<memory>"))
>>>>>>> 9a7507bb

    def _check_hardcoded_secrets(self, code: str, language: str, file_path: Optional[Path] = None) -> List[Dict[str, Any]]:
        """Check for hardcoded secrets in code."""
        findings = []
        resource = self._resource(file_path)
<<<<<<< HEAD
=======
        resource = self._resource(file_path)
>>>>>>> 9a7507bb
        
        # Common patterns for secrets
        secret_patterns = [
            r'password\s*=\s*[\'"][^\'"]+[\'"]',
            r'api_key\s*=\s*[\'"][^\'"]+[\'"]',
            r'secret\s*=\s*[\'"][^\'"]+[\'"]',
            r'token\s*=\s*[\'"][^\'"]+[\'"]',
            r'aws_access_key_id\s*=\s*[\'"][^\'"]+[\'"]',
            r'aws_secret_access_key\s*=\s*[\'"][^\'"]+[\'"]',
            r'private_key\s*=\s*[\'"][^\'"]+[\'"]',
            r'certificate\s*=\s*[\'"][^\'"]+[\'"]',
            r'ghp_[A-Za-z0-9]{10,}'
<<<<<<< HEAD
=======
            r'certificate\s*=\s*[\'"][^\'"]+[\'"]',
            r'ghp_[A-Za-z0-9]{10,}'
>>>>>>> 9a7507bb
        ]
        
        for pattern in secret_patterns:
            matches = re.finditer(pattern, code, re.IGNORECASE)
            for match in matches:
                findings.append({
                    "check_id": "code-001",
                    "resource": f"{resource}:{self._line_number(code, match)}",
<<<<<<< HEAD
=======
                    "resource": f"{resource}:{self._line_number(code, match)}",
>>>>>>> 9a7507bb
                    "status": "failed",
                    "message": "Potential hardcoded secret found",
                    "severity": "high",
                    "recommendation": "Use environment variables or secure secret management"
                })
        
        return findings

    def _check_sql_injection(self, code: str, language: str, file_path: Optional[Path] = None) -> List[Dict[str, Any]]:
<<<<<<< HEAD
        """Check for SQL injection vulnerabilities."""
        findings = []
        resource = self._resource(file_path)
=======
    def _check_sql_injection(self, code: str, language: str, file_path: Optional[Path] = None) -> List[Dict[str, Any]]:
        """Check for SQL injection vulnerabilities."""
        findings = []
        resource = self._resource(file_path)
        resource = self._resource(file_path)
>>>>>>> 9a7507bb
        
        # SQL injection patterns
        sql_patterns = [
            r'execute\s*\([^)]*\+',
            r'exec\s*\([^)]*\+',
            r'query\s*\([^)]*\+',
            r'query\s*\([^)]*\$\{[^}]+\}',
<<<<<<< HEAD
=======
            r'query\s*\([^)]*\$\{[^}]+\}',
>>>>>>> 9a7507bb
            r'raw\s*\([^)]*\+',
            r'format\s*\([^)]*\+',
            r'f\s*"[^"]*\{[^}]*\}.*"'
        ]
        
        for pattern in sql_patterns:
            matches = re.finditer(pattern, code, re.IGNORECASE)
            for match in matches:
                findings.append({
                    "check_id": "code-002",
                    "resource": f"{resource}:{self._line_number(code, match)}",
<<<<<<< HEAD
=======
                    "resource": f"{resource}:{self._line_number(code, match)}",
>>>>>>> 9a7507bb
                    "status": "failed",
                    "message": "Potential SQL injection vulnerability",
                    "severity": "high",
                    "recommendation": "Use parameterized queries or prepared statements"
                })
        
        return findings

    def _check_xss(self, code: str, language: str, file_path: Optional[Path] = None) -> List[Dict[str, Any]]:
<<<<<<< HEAD
        """Check for XSS vulnerabilities."""
        findings = []
        resource = self._resource(file_path)
=======
    def _check_xss(self, code: str, language: str, file_path: Optional[Path] = None) -> List[Dict[str, Any]]:
        """Check for XSS vulnerabilities."""
        findings = []
        resource = self._resource(file_path)
        resource = self._resource(file_path)
>>>>>>> 9a7507bb
        
        # XSS patterns
        xss_patterns = [
            r'innerHTML\s*=\s*[^;]+',
            r'document\.write\s*\([^)]+\)',
            r'eval\s*\([^)]+\)',
            r'setTimeout\s*\([^)]+\)',
            r'setInterval\s*\([^)]+\)',
            r'location\s*=\s*[^;]+',
            r'location\.href\s*=\s*[^;]+'
        ]
        
        for pattern in xss_patterns:
            matches = re.finditer(pattern, code, re.IGNORECASE)
            for match in matches:
                findings.append({
                    "check_id": "code-003",
                    "resource": f"{resource}:{self._line_number(code, match)}",
<<<<<<< HEAD
=======
                    "resource": f"{resource}:{self._line_number(code, match)}",
>>>>>>> 9a7507bb
                    "status": "failed",
                    "message": "Potential XSS vulnerability",
                    "severity": "high",
                    "recommendation": "Use proper output encoding and sanitization"
                })
        
        return findings

    def _check_broken_access_control(self, code: str, language: str, file_path: Optional[Path] = None) -> List[Dict[str, Any]]:
<<<<<<< HEAD
        """Check for broken access control vulnerabilities."""
        findings = []
        resource = self._resource(file_path)
=======
    def _check_broken_access_control(self, code: str, language: str, file_path: Optional[Path] = None) -> List[Dict[str, Any]]:
        """Check for broken access control vulnerabilities."""
        findings = []
        resource = self._resource(file_path)
        resource = self._resource(file_path)
>>>>>>> 9a7507bb
        
        # Broken access control patterns
        access_patterns = [
            r'is_admin\s*=\s*True',
            r'is_admin\s*=\s*true',
            r'role\s*=\s*[\'"]admin[\'"]',
            r'permission\s*=\s*[\'"]all[\'"]',
            r'bypass\s*=\s*True',
            r'bypass\s*=\s*true'
        ]
        
        for pattern in access_patterns:
            matches = re.finditer(pattern, code, re.IGNORECASE)
            for match in matches:
                findings.append({
                    "check_id": "code-004",
                    "resource": f"{resource}:{self._line_number(code, match)}",
<<<<<<< HEAD
=======
                    "resource": f"{resource}:{self._line_number(code, match)}",
>>>>>>> 9a7507bb
                    "status": "failed",
                    "message": "Potential broken access control vulnerability",
                    "severity": "high",
                    "recommendation": "Implement proper access control checks"
                })
        
        return findings

    def _check_csrf(self, code: str, language: str, file_path: Optional[Path] = None) -> List[Dict[str, Any]]:
<<<<<<< HEAD
        """Check for CSRF protection."""
        findings = []
        resource = self._resource(file_path)
=======
    def _check_csrf(self, code: str, language: str, file_path: Optional[Path] = None) -> List[Dict[str, Any]]:
        """Check for CSRF protection."""
        findings = []
        resource = self._resource(file_path)
        resource = self._resource(file_path)
>>>>>>> 9a7507bb
        
        # CSRF patterns
        csrf_patterns = [
            r'@csrf_exempt',
            r'csrf_exempt\s*\(',
            r'disable_csrf\s*=\s*True',
            r'disable_csrf\s*=\s*true'
        ]
        
        for pattern in csrf_patterns:
            matches = re.finditer(pattern, code, re.IGNORECASE)
            for match in matches:
                findings.append({
                    "check_id": "code-005",
                    "resource": f"{resource}:{self._line_number(code, match)}",
<<<<<<< HEAD
=======
                    "resource": f"{resource}:{self._line_number(code, match)}",
>>>>>>> 9a7507bb
                    "status": "failed",
                    "message": "CSRF protection disabled",
                    "severity": "high",
                    "recommendation": "Enable CSRF protection"
                })
        
        return findings

    def _check_file_inclusion(self, code: str, language: str, file_path: Optional[Path] = None) -> List[Dict[str, Any]]:
<<<<<<< HEAD
        """Check for file inclusion vulnerabilities."""
        findings = []
        resource = self._resource(file_path)
=======
    def _check_file_inclusion(self, code: str, language: str, file_path: Optional[Path] = None) -> List[Dict[str, Any]]:
        """Check for file inclusion vulnerabilities."""
        findings = []
        resource = self._resource(file_path)
        resource = self._resource(file_path)
>>>>>>> 9a7507bb
        
        # File inclusion patterns
        file_patterns = [
            r'include\s*\([^)]+\)',
            r'require\s*\([^)]+\)',
            r'require_once\s*\([^)]+\)',
            r'include_once\s*\([^)]+\)',
            r'fopen\s*\([^)]+\)',
            r'file_get_contents\s*\([^)]+\)'
        ]
        
        for pattern in file_patterns:
            matches = re.finditer(pattern, code, re.IGNORECASE)
            for match in matches:
                findings.append({
                    "check_id": "code-006",
                    "resource": f"{resource}:{self._line_number(code, match)}",
<<<<<<< HEAD
=======
                    "resource": f"{resource}:{self._line_number(code, match)}",
>>>>>>> 9a7507bb
                    "status": "failed",
                    "message": "Potential file inclusion vulnerability",
                    "severity": "high",
                    "recommendation": "Validate file paths and use allowlists"
                })
        
        return findings

    def _detect_language(self, file_path: Path) -> Optional[str]:
        """Infer language from file extension."""
        for language, metadata in self.languages.items():
            if any(str(file_path).endswith(ext) for ext in metadata["extensions"]):
                return language
        return None

    def _iter_source_files(self, target_path: Path, language: Optional[str]) -> List[Tuple[Path, str]]:
        """Collect supported source files under the target."""
        if language and language not in self.languages:
            raise ValueError(f"Unsupported language: {language}")

        if target_path.is_file():
            detected = language or self._detect_language(target_path)
            if not detected:
                raise ValueError(f"Unsupported file type: {target_path.suffix}")
            return [(target_path, detected)]

        files: List[Tuple[Path, str]] = []
        target_languages = [language] if language else list(self.languages.keys())
        for lang in target_languages:
            for ext in self.languages[lang]["extensions"]:
                for file_path in target_path.rglob(f"*{ext}"):
                    files.append((file_path, lang))

        if not files:
            raise ValueError("No supported source files were found for scanning.")
        return files

    def _summarize_findings(self, findings: List[Dict[str, Any]]) -> Dict[str, Any]:
        """Generate summary statistics for findings."""
        summary = {
            "total_findings": len(findings),
            "high_severity": 0,
            "medium_severity": 0,
            "low_severity": 0,
        }
        for finding in findings:
            severity = finding.get("severity", "").lower()
            key = f"{severity}_severity"
            if key in summary:
                summary[key] += 1
        return summary

    def scan(self, target: str, **kwargs) -> Dict[str, Any]:
        """Perform code security scan."""
        path = kwargs.get("path") or target
<<<<<<< HEAD
=======
        path = kwargs.get("path") or target
>>>>>>> 9a7507bb
        requested_language = kwargs.get("language")

        if not path:
            raise ValueError("Path must be provided for code scanning.")

        target_path = Path(path)
        if not target_path.exists():
            raise ValueError(f"Invalid path provided: {path}")

        findings: List[Dict[str, Any]] = []
        for file_path, language in self._iter_source_files(target_path, requested_language):
            code = file_path.read_text(encoding="utf-8", errors="ignore")
            findings.extend(self._check_hardcoded_secrets(code, language, file_path))
            findings.extend(self._check_sql_injection(code, language, file_path))
            findings.extend(self._check_xss(code, language, file_path))
            findings.extend(self._check_broken_access_control(code, language, file_path))
            findings.extend(self._check_csrf(code, language, file_path))
            findings.extend(self._check_file_inclusion(code, language, file_path))

        result = {
            "scanner": self.get_name(),
            "target": target,
            "findings": findings,
            "summary": self._summarize_findings(findings),
        }
        return result

    def get_name(self) -> str:
        """Get scanner name."""
        return "code"

    def get_description(self) -> str:
        """Get scanner description."""
<<<<<<< HEAD
=======
        return "Source code security scanner"

>>>>>>> 9a7507bb
        return "Source code security scanner"<|MERGE_RESOLUTION|>--- conflicted
+++ resolved
@@ -6,10 +6,7 @@
 import re
 from pathlib import Path
 from typing import Dict, Any, List, Tuple, Optional, Match
-<<<<<<< HEAD
-=======
 from typing import Dict, Any, List, Tuple, Optional, Match
->>>>>>> 9a7507bb
 
 from .. import ScannerPlugin
 
@@ -25,14 +22,11 @@
         """Return the 1-based line number for a regex match."""
         return code.count("\n", 0, match.start()) + 1
 
-<<<<<<< HEAD
-=======
     @staticmethod
     def _line_number(code: str, match: Match[str]) -> int:
         """Return the 1-based line number for a regex match."""
         return code.count("\n", 0, match.start()) + 1
 
->>>>>>> 9a7507bb
     def _load_languages(self) -> Dict[str, Dict[str, Any]]:
         """Return metadata about supported languages."""
         languages = {
@@ -87,10 +81,6 @@
     @staticmethod
     def _resource(file_path: Optional[Path]) -> str:
         """Return a stable resource string for a finding."""
-<<<<<<< HEAD
-        resolved_path = file_path or Path("<memory>")
-        return str(resolved_path)
-=======
         return str(file_path or Path("<memory>"))
 
     def _check_hardcoded_secrets(self, code: str, language: str, file_path: Optional[Path] = None) -> List[Dict[str, Any]]:
@@ -98,16 +88,12 @@
     def _resource(file_path: Optional[Path]) -> str:
         """Return a stable resource string for a finding."""
         return str(file_path or Path("<memory>"))
->>>>>>> 9a7507bb
 
     def _check_hardcoded_secrets(self, code: str, language: str, file_path: Optional[Path] = None) -> List[Dict[str, Any]]:
         """Check for hardcoded secrets in code."""
         findings = []
         resource = self._resource(file_path)
-<<<<<<< HEAD
-=======
-        resource = self._resource(file_path)
->>>>>>> 9a7507bb
+        resource = self._resource(file_path)
         
         # Common patterns for secrets
         secret_patterns = [
@@ -120,11 +106,8 @@
             r'private_key\s*=\s*[\'"][^\'"]+[\'"]',
             r'certificate\s*=\s*[\'"][^\'"]+[\'"]',
             r'ghp_[A-Za-z0-9]{10,}'
-<<<<<<< HEAD
-=======
             r'certificate\s*=\s*[\'"][^\'"]+[\'"]',
             r'ghp_[A-Za-z0-9]{10,}'
->>>>>>> 9a7507bb
         ]
         
         for pattern in secret_patterns:
@@ -133,10 +116,7 @@
                 findings.append({
                     "check_id": "code-001",
                     "resource": f"{resource}:{self._line_number(code, match)}",
-<<<<<<< HEAD
-=======
-                    "resource": f"{resource}:{self._line_number(code, match)}",
->>>>>>> 9a7507bb
+                    "resource": f"{resource}:{self._line_number(code, match)}",
                     "status": "failed",
                     "message": "Potential hardcoded secret found",
                     "severity": "high",
@@ -146,17 +126,11 @@
         return findings
 
     def _check_sql_injection(self, code: str, language: str, file_path: Optional[Path] = None) -> List[Dict[str, Any]]:
-<<<<<<< HEAD
-        """Check for SQL injection vulnerabilities."""
-        findings = []
-        resource = self._resource(file_path)
-=======
     def _check_sql_injection(self, code: str, language: str, file_path: Optional[Path] = None) -> List[Dict[str, Any]]:
         """Check for SQL injection vulnerabilities."""
         findings = []
         resource = self._resource(file_path)
         resource = self._resource(file_path)
->>>>>>> 9a7507bb
         
         # SQL injection patterns
         sql_patterns = [
@@ -164,10 +138,7 @@
             r'exec\s*\([^)]*\+',
             r'query\s*\([^)]*\+',
             r'query\s*\([^)]*\$\{[^}]+\}',
-<<<<<<< HEAD
-=======
             r'query\s*\([^)]*\$\{[^}]+\}',
->>>>>>> 9a7507bb
             r'raw\s*\([^)]*\+',
             r'format\s*\([^)]*\+',
             r'f\s*"[^"]*\{[^}]*\}.*"'
@@ -179,10 +150,7 @@
                 findings.append({
                     "check_id": "code-002",
                     "resource": f"{resource}:{self._line_number(code, match)}",
-<<<<<<< HEAD
-=======
-                    "resource": f"{resource}:{self._line_number(code, match)}",
->>>>>>> 9a7507bb
+                    "resource": f"{resource}:{self._line_number(code, match)}",
                     "status": "failed",
                     "message": "Potential SQL injection vulnerability",
                     "severity": "high",
@@ -192,17 +160,11 @@
         return findings
 
     def _check_xss(self, code: str, language: str, file_path: Optional[Path] = None) -> List[Dict[str, Any]]:
-<<<<<<< HEAD
-        """Check for XSS vulnerabilities."""
-        findings = []
-        resource = self._resource(file_path)
-=======
     def _check_xss(self, code: str, language: str, file_path: Optional[Path] = None) -> List[Dict[str, Any]]:
         """Check for XSS vulnerabilities."""
         findings = []
         resource = self._resource(file_path)
         resource = self._resource(file_path)
->>>>>>> 9a7507bb
         
         # XSS patterns
         xss_patterns = [
@@ -221,10 +183,7 @@
                 findings.append({
                     "check_id": "code-003",
                     "resource": f"{resource}:{self._line_number(code, match)}",
-<<<<<<< HEAD
-=======
-                    "resource": f"{resource}:{self._line_number(code, match)}",
->>>>>>> 9a7507bb
+                    "resource": f"{resource}:{self._line_number(code, match)}",
                     "status": "failed",
                     "message": "Potential XSS vulnerability",
                     "severity": "high",
@@ -234,17 +193,11 @@
         return findings
 
     def _check_broken_access_control(self, code: str, language: str, file_path: Optional[Path] = None) -> List[Dict[str, Any]]:
-<<<<<<< HEAD
-        """Check for broken access control vulnerabilities."""
-        findings = []
-        resource = self._resource(file_path)
-=======
     def _check_broken_access_control(self, code: str, language: str, file_path: Optional[Path] = None) -> List[Dict[str, Any]]:
         """Check for broken access control vulnerabilities."""
         findings = []
         resource = self._resource(file_path)
         resource = self._resource(file_path)
->>>>>>> 9a7507bb
         
         # Broken access control patterns
         access_patterns = [
@@ -262,10 +215,7 @@
                 findings.append({
                     "check_id": "code-004",
                     "resource": f"{resource}:{self._line_number(code, match)}",
-<<<<<<< HEAD
-=======
-                    "resource": f"{resource}:{self._line_number(code, match)}",
->>>>>>> 9a7507bb
+                    "resource": f"{resource}:{self._line_number(code, match)}",
                     "status": "failed",
                     "message": "Potential broken access control vulnerability",
                     "severity": "high",
@@ -275,17 +225,11 @@
         return findings
 
     def _check_csrf(self, code: str, language: str, file_path: Optional[Path] = None) -> List[Dict[str, Any]]:
-<<<<<<< HEAD
-        """Check for CSRF protection."""
-        findings = []
-        resource = self._resource(file_path)
-=======
     def _check_csrf(self, code: str, language: str, file_path: Optional[Path] = None) -> List[Dict[str, Any]]:
         """Check for CSRF protection."""
         findings = []
         resource = self._resource(file_path)
         resource = self._resource(file_path)
->>>>>>> 9a7507bb
         
         # CSRF patterns
         csrf_patterns = [
@@ -301,10 +245,7 @@
                 findings.append({
                     "check_id": "code-005",
                     "resource": f"{resource}:{self._line_number(code, match)}",
-<<<<<<< HEAD
-=======
-                    "resource": f"{resource}:{self._line_number(code, match)}",
->>>>>>> 9a7507bb
+                    "resource": f"{resource}:{self._line_number(code, match)}",
                     "status": "failed",
                     "message": "CSRF protection disabled",
                     "severity": "high",
@@ -314,17 +255,11 @@
         return findings
 
     def _check_file_inclusion(self, code: str, language: str, file_path: Optional[Path] = None) -> List[Dict[str, Any]]:
-<<<<<<< HEAD
-        """Check for file inclusion vulnerabilities."""
-        findings = []
-        resource = self._resource(file_path)
-=======
     def _check_file_inclusion(self, code: str, language: str, file_path: Optional[Path] = None) -> List[Dict[str, Any]]:
         """Check for file inclusion vulnerabilities."""
         findings = []
         resource = self._resource(file_path)
         resource = self._resource(file_path)
->>>>>>> 9a7507bb
         
         # File inclusion patterns
         file_patterns = [
@@ -342,10 +277,7 @@
                 findings.append({
                     "check_id": "code-006",
                     "resource": f"{resource}:{self._line_number(code, match)}",
-<<<<<<< HEAD
-=======
-                    "resource": f"{resource}:{self._line_number(code, match)}",
->>>>>>> 9a7507bb
+                    "resource": f"{resource}:{self._line_number(code, match)}",
                     "status": "failed",
                     "message": "Potential file inclusion vulnerability",
                     "severity": "high",
@@ -401,10 +333,7 @@
     def scan(self, target: str, **kwargs) -> Dict[str, Any]:
         """Perform code security scan."""
         path = kwargs.get("path") or target
-<<<<<<< HEAD
-=======
         path = kwargs.get("path") or target
->>>>>>> 9a7507bb
         requested_language = kwargs.get("language")
 
         if not path:
@@ -438,9 +367,6 @@
 
     def get_description(self) -> str:
         """Get scanner description."""
-<<<<<<< HEAD
-=======
         return "Source code security scanner"
 
->>>>>>> 9a7507bb
         return "Source code security scanner"